--- conflicted
+++ resolved
@@ -340,7 +340,6 @@
 *In Java:*
 
 ```java
-<<<<<<< HEAD
 public class Application {
 
     @Inject
@@ -349,16 +348,11 @@
     public Result getUserProfile() {
         PlayWebContext webContext = new PlayWebContext(ctx(), playSessionStore)
         ProfileManager<CommonProfile> profileManager = new ProfileManager(context);
-        Optional<CommonProfile> profile = manager.get(true);
+        Optional<CommonProfile> profile = profileManager.get(true);
         ....
     } 
 
 }
-=======
-PlayWebContext context = new PlayWebContext(ctx());
-ProfileManager<CommonProfile> profileManager = new ProfileManager(context);
-Optional<CommonProfile> profile = profileManager.get(true);
->>>>>>> fb9f44d4
 ```
 
 *In Scala:*
