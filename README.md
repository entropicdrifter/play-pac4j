<p align="center">
  <img src="https://pac4j.github.io/pac4j/img/logo-play.png" width="300" />
</p>

The `play-pac4j` project is an **easy and powerful security library for Play framework v2** web applications which supports authentication and authorization, but also application logout and advanced features like session fixation and CSRF protection.
It's based on Play 2 and on the **[pac4j security engine](https://github.com/pac4j/pac4j)**. It's available under the Apache 2 license.

Several versions of the library are available for the different versions of the Play framework:

| Play version | pac4j version | play-pac4j version
|--------------|---------------|-------------------
| 2.0          | 1.7           |[play-pac4j_java 1.1.x](https://github.com/pac4j/play-pac4j/tree/1.1.x) (Java) / [play-pac4j_scala2.9 1.1.x](https://github.com/pac4j/play-pac4j/tree/1.1.x) (Scala)
| 2.1          | 1.7           | [play-pac4j_java 1.1.x](https://github.com/pac4j/play-pac4j/tree/1.1.x) (Java) / [play-pac4j_scala2.10 1.1.x](https://github.com/pac4j/play-pac4j/tree/1.1.x) (Scala)
| 2.2          | 1.7           | [play-pac4j_java 1.2.x](https://github.com/pac4j/play-pac4j/tree/1.2.x) (Java) / [play-pac4j_scala 1.2.x](https://github.com/pac4j/play-pac4j/tree/1.2.x) (Scala)
| 2.3          | 1.7           | [play-pac4j_java 1.4.x](https://github.com/pac4j/play-pac4j/tree/1.4.x) (Java) / [play-pac4j_scala2.10](https://github.com/pac4j/play-pac4j/tree/1.4.x) and [play-pac4j_scala2.11 1.4.x](https://github.com/pac4j/play-pac4j/tree/1.4.x) (Scala)
| 2.4          | 1.9           | [2.3.x](https://github.com/pac4j/play-pac4j/tree/2.3.x) (Java & Scala)
<<<<<<< HEAD
| 2.5          | 1.9           | 2.4.x (Java & Scala)
| 2.5          | 1.9           | 2.5.x
=======
| 2.5          | 1.9           | 2.5.x (Java & Scala)
>>>>>>> a2ca9746

**Main concepts and components:**

1) A [**client**](https://github.com/pac4j/pac4j/wiki/Clients) represents an authentication mechanism (CAS, OAuth, SAML, OpenID Connect, LDAP, JWT...) It performs the login process and returns a user profile. An indirect client is for UI authentication while a direct client is for web services authentication

2) An [**authorizer**](https://github.com/pac4j/pac4j/wiki/Authorizers) is meant to check authorizations on the authenticated user profile(s) (role / permission, ...) or on the current web context (IP check, CSRF...)

3) A [**config**](https://github.com/pac4j/pac4j/blob/master/pac4j-core/src/main/java/org/pac4j/core/config/Config.java) defines the security configuration via clients and authorizers

4) The `Secure` annotation / function or the `SecurityFilter` protects an url by checking that the user is authenticated and that the authorizations are valid, according to the clients and authorizers configuration. If the user is not authenticated, it performs authentication for direct clients or starts the login process for indirect clients

5) The `CallbackController` finishes the login process for an indirect client

6) The `ApplicationLogoutController` logs out the user from the application.

Just follow these easy steps to secure your Play 2 web application:


### 1) Add the required dependencies (`play-pac4j` + `pac4j-*` libraries)

You need to add a dependency on:

- the `play-pac4j` library (<em>groupId</em>: **org.pac4j**, *version*: **2.5.0-SNAPSHOT**)
- the appropriate `pac4j` [submodules](https://github.com/pac4j/pac4j/wiki/Clients) (<em>groupId</em>: **org.pac4j**, *version*: **1.9.0**): `pac4j-oauth` for OAuth support (Facebook, Twitter...), `pac4j-cas` for CAS support, `pac4j-ldap` for LDAP authentication, etc.

All released artifacts are available in the [Maven central repository](http://search.maven.org/#search%7Cga%7C1%7Cpac4j).


### 2) Define the configuration (`Config` + `Client` + `Authorizer`)

The configuration (`org.pac4j.core.config.Config`) contains all the clients and authorizers required by the application to handle security.

The `Config` is bound for injection in a `SecurityModule` (or whatever the name you call it):

*In Java:*

```java
public class SecurityModule extends AbstractModule {

  @Override
  protected void configure() {
    FacebookClient facebookClient = new FacebookClient("fbId", "fbSecret");
    TwitterClient twitterClient = new TwitterClient("twId", "twSecret");

    FormClient formClient = new FormClient(baseUrl + "/loginForm", new SimpleTestUsernamePasswordAuthenticator());
    IndirectBasicAuthClient basicAuthClient = new IndirectBasicAuthClient(new SimpleTestUsernamePasswordAuthenticator());

    CasClient casClient = new CasClient("http://mycasserver/login");

    SAML2ClientConfiguration cfg = new SAML2ClientConfiguration("resource:samlKeystore.jks",
                    "pac4j-demo-passwd", "pac4j-demo-passwd", "resource:openidp-feide.xml");
    cfg.setMaximumAuthenticationLifetime(3600);
    cfg.setServiceProviderEntityId("urn:mace:saml:pac4j.org");
    cfg.setServiceProviderMetadataPath(new File("target", "sp-metadata.xml").getAbsolutePath());
    SAML2Client saml2Client = new SAML2Client(cfg);

    OidcClient oidcClient = new OidcClient();
    oidcClient.setClientID("id");
    oidcClient.setSecret("secret");
    oidcClient.setDiscoveryURI("https://accounts.google.com/.well-known/openid-configuration");
    oidcClient.addCustomParam("prompt", "consent");

    ParameterClient parameterClient = new ParameterClient("token", new JwtAuthenticator("salt"));

    Clients clients = new Clients("http://localhost:9000/callback", facebookClient, twitterClient, formClient,
      basicAuthClient, casClient, saml2Client, oidcClient, parameterClient);

    Config config = new Config(clients);
    config.addAuthorizer("admin", new RequireAnyRoleAuthorizer<>("ROLE_ADMIN"));
    config.addAuthorizer("custom", new CustomAuthorizer());
    config.setHttpActionAdapter(new DemoHttpActionAdapter());
    bind(Config.class).toInstance(config);
  }
}
```

*In Scala:*

```scala
class SecurityModule(environment: Environment, configuration: Configuration) extends AbstractModule {

  override def configure(): Unit = {

    val facebookClient = new FacebookClient("fbId", "fbSecret")
    val twitterClient = new TwitterClient("twId", "twSecret")

    val formClient = new FormClient(baseUrl + "/loginForm", new SimpleTestUsernamePasswordAuthenticator())
    val basicAuthClient = new IndirectBasicAuthClient(new SimpleTestUsernamePasswordAuthenticator())

    val casClient = new CasClient("http://mycasserver/login")

    val cfg = new SAML2ClientConfiguration("resource:samlKeystore.jks", "pac4j-demo-passwd", "pac4j-demo-passwd", "resource:openidp-feide.xml")
    cfg.setMaximumAuthenticationLifetime(3600)
    cfg.setServiceProviderEntityId("urn:mace:saml:pac4j.org")
    cfg.setServiceProviderMetadataPath(new File("target", "sp-metadata.xml").getAbsolutePath())
    val saml2Client = new SAML2Client(cfg)

    val oidcClient = new OidcClient()
    oidcClient.setClientID("id")
    oidcClient.setSecret("secret")
    oidcClient.setDiscoveryURI("https://accounts.google.com/.well-known/openid-configuration")
    oidcClient.addCustomParam("prompt", "consent")

    val parameterClient = new ParameterClient("token", new JwtAuthenticator("salt"))

    val clients = new Clients("http://localhost:9000/callback", facebookClient, twitterClient, formClient,
      basicAuthClient, casClient, saml2Client, oidcClient, parameterClient)

    val config = new Config(clients)
    config.addAuthorizer("admin", new RequireAnyRoleAuthorizer[Nothing]("ROLE_ADMIN"))
    config.addAuthorizer("custom", new CustomAuthorizer())
    config.setHttpActionAdapter(new DemoHttpActionAdapter())
    bind(classOf[Config]).toInstance(config)
  }
}
```

`http://localhost:8080/callback` is the url of the callback endpoint, which is only necessary for indirect clients.

Notice that you define:

1) an optional [`SessionStore`](https://github.com/pac4j/pac4j/wiki/SessionStore) using the `setSessionStore(sessionStore)` method (by default, the `PlayCacheStore` uses the Play cache to store pac4j data)

2) a specific `HttpActionAdapter` to handle specific HTTP actions (like redirections, forbidden / unauthorized pages) via the `setHttpActionAdapter` method. The available implementation is the `DefaultHttpActionAdapter`, but you can subclass it to define your own HTTP 401 / 403 error pages for example.


### 3a) Protect urls per Action (`Secure`)

You can protect (authentication + authorizations) the urls of your Play application by using the `Secure` annotation / function. It has the following behaviour:

1) First, if the user is not authenticated (no profile) and if some clients have been defined in the `clients` parameter, a login is tried for the direct clients.

2) Then, if the user has a profile, authorizations are checked according to the `authorizers` configuration. If the authorizations are valid, the user is granted access. Otherwise, a 403 error page is displayed.

3) Finally, if the user is still not authenticated (no profile), he is redirected to the appropriate identity provider if the first defined client is an indirect one in the `clients` configuration. Otherwise, a 401 error page is displayed.


The following parameters are available:

1) `clients` (optional): the list of client names (separated by commas) used for authentication:
- in all cases, this filter requires the user to be authenticated. Thus, if the `clients` is blank or not defined, the user must have been previously authenticated
- if the `client_name` request parameter is provided, only this client (if it exists in the `clients`) is selected.

2) `authorizers` (optional): the list of authorizer names (separated by commas) used to check authorizations:
- if the `authorizers` is blank or not defined, no authorization is checked
- the following authorizers are available by default (without defining them in the configuration):
  * `isFullyAuthenticated` to check if the user is authenticated but not remembered, `isRemembered` for a remembered user, `isAnonymous` to ensure the user is not authenticated, `isAuthenticated` to ensure the user is authenticated (not necessary by default unless you use the `AnonymousClient`)
  * `hsts` to use the `StrictTransportSecurityHeader` authorizer, `nosniff` for `XContentTypeOptionsHeader`, `noframe` for `XFrameOptionsHeader `, `xssprotection` for `XSSProtectionHeader `, `nocache` for `CacheControlHeader ` or `securityHeaders` for the five previous authorizers
  * `csrfToken` to use the `CsrfTokenGeneratorAuthorizer` with the `DefaultCsrfTokenGenerator` (it generates a CSRF token and saves it as the `pac4jCsrfToken` request attribute and in the `pac4jCsrfToken` cookie), `csrfCheck` to check that this previous token has been sent as the `pac4jCsrfToken` header or parameter in a POST request and `csrf` to use both previous authorizers.

3) `multiProfile` (optional): it indicates whether multiple authentications (and thus multiple profiles) must be kept at the same time (`false` by default).


For example in your controllers:

*In Java:*

```java
@Secure(clients = "FacebookClient")
public Result facebookIndex() {
  return protectedIndexView();
}
```

*In Scala:*

```scala
def facebookIndex = Secure("FacebookClient") { profiles =>
 Action { request =>
   Ok(views.html.protectedIndex(profiles))
 }
}
```


### 3b) Protect urls via the `SecurityFilter`

In order to protect multiple urls at the same tine, you can configure the `SecurityFilter`. You need to configure your application to include the `SecurityFilter` as follows:

First define a `Filters` class in your application (if you have not yet done so).

*In Java:*

```java
package filters;

import org.pac4j.play.filters.SecurityFilter;
import play.http.HttpFilters;
import play.api.mvc.EssentialFilter;

import javax.inject.Inject;

public class Filters implements HttpFilters {

  private final SecurityFilter securityFilter;

  @Inject
  public Filters(SecurityFilter securityFilter) {
    this.securityFilter = securityFilter;
  }

  @Override
  public EssentialFilter[] filters() {
    return new EssentialFilter[] {securityFilter};
  }
}
```

*In Scala:*

```scala
package filters

import javax.inject.Inject
import org.pac4j.play.filters.SecurityFilter
import play.api.http.HttpFilters

/**
  * Configuration of all the Play filters that are used in the application.
  */
class Filters @Inject()(securityFilter: SecurityFilter) extends HttpFilters {

  def filters = Seq(securityFilter)

}
```

Then tell your application to use the filters in `application.conf`:

    play.http.filters = "filters.Filters"

See for more information on the use of filters in Play the [Play documentation on Filters](https://www.playframework.com/documentation/2.4.x/ScalaHttpFilters).

Rules for the security filter can be supplied in application.conf. An example is shown below. It
consists of a list of filter rules, where the key is a regular expression that will be used to
match the url. Make sure that the / is escaped by \\ to make a valid regular expression.

For each regex key, there are two subkeys: `authorizers` and `clients`. Here you can define the
correct values, like you would supply to the `RequireAuthentication` method in controllers. There
two exceptions: `authorizers` can have two special values: `_authenticated_` and `_anonymous_`.

`_anonymous_` will disable authentication and authorization for urls matching the regex.
`_authenticated_` will require authentication, but will set clients and authorizers both to `null`.

Rules are applied top to bottom. The first matching rule will define which clients and authorizers
are used. When not provided, the value will be `null`.

    pac4j.security.rules = [
      # Admin pages need a special authorizer and do not support login via Twitter.
      {"/admin/.*" = {
        authorizers = "admin"
        clients = "FormClient"
      }}
      # Rules for the REST services. These don't specify a client and will return 401
      # when not authenticated.
      {"/restservices/.*" = {
        authorizers = "_authenticated_"
      }}
      # The login page needs to be publicly accessible.
      {"/login.html" = {
        authorizers = "_anonymous_"
      }}
      # 'Catch all' rule to make sure the whole application stays secure.
      {".*" = {
        authorizers = "_authenticated_"
        clients = "FormClient,TwitterClient"
      }}
    ]


### 4) Define the callback endpoint only for indirect clients (`CallbackController`)

For indirect clients (like Facebook), the user is redirected to an external identity provider for login and then back to the application.
Thus, a callback endpoint is required in the application. It is managed by the `CallbackController` which has the following behaviour:

1) the credentials are extracted from the current request to fetch the user profile (from the identity provider) which is then saved in the web session

2) finally, the user is redirected back to the originally requested url (or to the `defaultUrl`).


The following parameters are available:

1) `defaultUrl` (optional): it's the default url after login if no url was originally requested (`/` by default)

2) `multiProfile` (optional): it indicates whether multiple authentications (and thus multiple profiles) must be kept at the same time (`false` by default).


In the `routes` file:

```properties
GET    /callback    @org.pac4j.play.CallbackController.callback()
```

In the `SecurityModule`:

*In Java:*

```java
CallbackController callbackController = new CallbackController();
callbackController.setDefaultUrl("/");
bind(CallbackController.class).toInstance(callbackController);
```

*In Scala:*

```scala
val callbackController = new CallbackController()
callbackController.setDefaultUrl("/")
bind(classOf[CallbackController]).toInstance(callbackController)
```


### 5) Get the user profile (`ProfileManager`)

You can get the profile of the authenticated user using `profileManager.get(true)` (`false` not to use the session, but only the current HTTP request).
You can test if the user is authenticated using `profileManager.isAuthenticated()`.
You can get all the profiles of the authenticated user (if ever multiple ones are kept) using `profileManager.getAll(true)`.

Examples:

*In Java:*

```java
PlayWebContext context = new PlayWebContext(ctx());
ProfileManager<CommonProfile> profileManager = new ProfileManager(context);
Optional<CommonProfile> profile = profileManager.get(true);
```

*In Scala:*

```scala
val webContext = new PlayWebContext(request)
val profileManager = new ProfileManager[CommonProfile](webContext)
val profile = profileManager.get(true)
```

The retrieved profile is at least a `CommonProfile`, from which you can retrieve the most common attributes that all profiles share. But you can also cast the user profile to the appropriate profile according to the provider used for authentication. For example, after a Facebook authentication:

*In Java:*

```java
FacebookProfile facebookProfile = (FacebookProfile) commonProfile;
```

*In Scala:*

```scala
val facebookProfile = commonProfile.asInstanceOf[FacebookProfile]
```


### 6) Logout (`ApplicationLogoutController`)

You can log out the current authenticated user using the `ApplicationLogoutController`. It has the following behaviour:

1) after logout, the user is redirected to the url defined by the `url` request parameter if it matches the `logoutUrlPattern`

2) or the user is redirected to the `defaultUrl` if it is defined

3) otherwise, a blank page is displayed.


The following parameters are available:

1) `defaultUrl` (optional): the default logout url if no `url` request parameter is provided or if the `url` does not match the `logoutUrlPattern` (not defined by default)

2) `logoutUrlPattern` (optional): the logout url pattern that the `url` parameter must match (only relative urls are allowed by default).


In the `routes` file:

```properties
GET     /logout     @org.pac4j.play.ApplicationLogoutController.logout()
```

In the `SecurityModule`:

*In Java:*

```java
ApplicationLogoutController logoutController = new ApplicationLogoutController();
logoutController.setDefaultUrl("/");
bind(ApplicationLogoutController.class).toInstance(logoutController);
```

*In Scala:*

```scala
val logoutController = new ApplicationLogoutController()
logoutController.setDefaultUrl("/")
bind(classOf[ApplicationLogoutController]).toInstance(logoutController)
```


## Migration guide

### 2.1.0 (Play 2.4) / 2.2.0 (Play 2.5) -> 2.3.0 (Play 2.4) / 2.4.0 (Play 2.5)

The `RequiresAuthentication` annotation and function have been renamed as `Secure` with the `clients` and `authorizers` parameters (instead of `clientName` and `authorizerName`).

The `UserProfileController` class and the `getUserProfile` method in the `Security`  trait no longer exist and the `ProfileManager` must be used instead.

The `ApplicationLogoutController` behaviour has slightly changed: even without any `url` request parameter, the user will be redirected to the `defaultUrl` if it has been defined

### 2.0.1 -> 2.1.0

The separate Scala and Java projects have been merged. You need to change the dependency `play-pac4j-java` or `play-pac4j-scala` to simply `play-pac4j`.

The `getUserProfile` method of the `Security` trait returns a `Option[CommonProfile]` instead of just a `UserProfile`.

### 2.0.0 -> 2.0.1

The `DataStore` concept is replaced by the pac4j `SessionStore` concept. The `PlayCacheStore` does no longer need to be bound in the security module. A new session store could be defined using the `config.setSessionStore` method.

The `DefaultHttpActionAdapter` does not need to be bound in the security module, but must to be set using the `config.setHttpActionAdapter` method.

### 1.5.x -> 2.0.0

`play-pac4j v2.0` is a huge refactoring of the previous version 1.5. It takes advantage of the new features of `pac4j` v1.8 (REST support, authorizations, configuration objects...) and is fully based on dependency injection -> see [Play 2.4 migration guide](https://www.playframework.com/documentation/2.4.x/Migration24).

In Java, the `SecurityController` and `JavaController` are deprecated and you need to use the `UserProfileController` to get the user profile (you can also use the `ProfileManager` object directly).

The "target url" concept has disappeared as it was too complicated, it could be simulated though.

The `SecurityCallbackController` is deprecated and you must use the `CallbackController`. The logout support has been moved to the `ApplicationLogoutController`.

The `JavaWebContext` and `ScalaWebContext` have been merged into a new `PlayWebContext`.

The `StorageHelper` has been removed, replaced by the `PlayCacheStore` implementation where you can set the timeouts. You can provide your own implementation of the `CacheStore` if necessary.

The `PlayLogoutHandler` has been moved to the `org.pac4j.play.cas.logout` package and renamed as `PlayCacheLogoutHandler` (it relies on the Play Cache).

The static specific `Config` has been replaced by the default `org.pac4j.core.config.Config` object to define the clients (authentication) and the authorizers (authorizations).

Custom 401 / 403 HTTP error pages must now be defined by overriding the `DefaultHttpActionAdapter`.

The `isAjax` parameter is no longer available as AJAX requests are now automatically detected. The `stateless` parameter is no longer available as the stateless nature is held by the client itself.
The `requireAnyRole` and `requieAllRoles` parameters are no longer available and authorizers must be used instead (with the `authorizerName` parameter).


## Demo

Two demo webapps: [play-pac4j-java-demo](https://github.com/pac4j/play-pac4j-java-demo) & [play-pac4j-scala-demo](https://github.com/pac4j/play-pac4j-scala-demo) are available for tests and implement many authentication mechanisms: Facebook, Twitter, form, basic auth, CAS, SAML, OpenID Connect, JWT...

Test them online: [http://play-pac4j-java-demo.herokuapp.com](http://play-pac4j-java-demo.herokuapp.com) and [http://play-pac4j-scala-demo.herokuapp.com](http://play-pac4j-scala-demo.herokuapp.com).


## Release notes

See the [release notes](https://github.com/pac4j/play-pac4j/wiki/Release-notes). Learn more by browsing the [play-pac4j Javadoc](http://www.javadoc.io/doc/org.pac4j/play-pac4j/2.5.0) and the [pac4j Javadoc](http://www.pac4j.org/apidocs/pac4j/1.9.0/index.html).


## Need help?

If you have any question, please use the following mailing lists:

- [pac4j users](https://groups.google.com/forum/?hl=en#!forum/pac4j-users)
- [pac4j developers](https://groups.google.com/forum/?hl=en#!forum/pac4j-dev)


## Development

The version 2.5.0-SNAPSHOT is under development.

Maven artifacts are built via Travis: [![Build Status](https://travis-ci.org/pac4j/play-pac4j.png?branch=master)](https://travis-ci.org/pac4j/play-pac4j) and available in the [Sonatype snapshots repository](https://oss.sonatype.org/content/repositories/snapshots/org/pac4j). This repository must be added in the `resolvers` of your `build.sbt` file:

```scala
resolvers ++= Seq(Resolver.mavenLocal, "Sonatype snapshots repository" at "https://oss.sonatype.org/content/repositories/snapshots/")
```
<|MERGE_RESOLUTION|>--- conflicted
+++ resolved
@@ -14,12 +14,7 @@
 | 2.2          | 1.7           | [play-pac4j_java 1.2.x](https://github.com/pac4j/play-pac4j/tree/1.2.x) (Java) / [play-pac4j_scala 1.2.x](https://github.com/pac4j/play-pac4j/tree/1.2.x) (Scala)
 | 2.3          | 1.7           | [play-pac4j_java 1.4.x](https://github.com/pac4j/play-pac4j/tree/1.4.x) (Java) / [play-pac4j_scala2.10](https://github.com/pac4j/play-pac4j/tree/1.4.x) and [play-pac4j_scala2.11 1.4.x](https://github.com/pac4j/play-pac4j/tree/1.4.x) (Scala)
 | 2.4          | 1.9           | [2.3.x](https://github.com/pac4j/play-pac4j/tree/2.3.x) (Java & Scala)
-<<<<<<< HEAD
-| 2.5          | 1.9           | 2.4.x (Java & Scala)
-| 2.5          | 1.9           | 2.5.x
-=======
 | 2.5          | 1.9           | 2.5.x (Java & Scala)
->>>>>>> a2ca9746
 
 **Main concepts and components:**
 
