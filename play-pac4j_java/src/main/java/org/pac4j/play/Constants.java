/*
  Copyright 2012 - 2014 Jerome Leleu

   Licensed under the Apache License, Version 2.0 (the "License");
   you may not use this file except in compliance with the License.
   You may obtain a copy of the License at

       http://www.apache.org/licenses/LICENSE-2.0

   Unless required by applicable law or agreed to in writing, software
   distributed under the License is distributed on an "AS IS" BASIS,
   WITHOUT WARRANTIES OR CONDITIONS OF ANY KIND, either express or implied.
   See the License for the specific language governing permissions and
   limitations under the License.
 */
package org.pac4j.play;

/**
 * This class gathers all the constants.
 * 
 * @author Jerome Leleu
 * @since 1.0.0
 */
public interface Constants {

    public final static String SESSION_ID = "pac4jSessionId";

    public final static String REDIRECT_URL_LOGOUT_PARAMETER_NAME = "url";

    public final static String CLIENT_NAME = "clientName";

    public final static String TARGET_URL = "targetUrl";

    public final static String IS_AJAX = "isAjax";
<<<<<<< HEAD

=======
    
    public final static String REQUIRE_ANY_ROLE = "requireAnyRole";

    public final static String REQUIRE_ALL_ROLES = "requireAllRoles";

    public final static String HTML_CONTENT_TYPE = "text/html; charset=utf-8";
    
>>>>>>> 3efd2a9d
    public final static String SEPARATOR = "$";
}<|MERGE_RESOLUTION|>--- conflicted
+++ resolved
@@ -32,16 +32,12 @@
     public final static String TARGET_URL = "targetUrl";
 
     public final static String IS_AJAX = "isAjax";
-<<<<<<< HEAD
 
-=======
-    
     public final static String REQUIRE_ANY_ROLE = "requireAnyRole";
 
     public final static String REQUIRE_ALL_ROLES = "requireAllRoles";
 
     public final static String HTML_CONTENT_TYPE = "text/html; charset=utf-8";
-    
->>>>>>> 3efd2a9d
+
     public final static String SEPARATOR = "$";
 }